--- conflicted
+++ resolved
@@ -29,11 +29,7 @@
 <body>
     <h1>Entering Demo Environment...</h1>
     <script>
-<<<<<<< HEAD
         document.location = "/playground#key=GB8QAl4dFw8aXhoOQwxlOjc1RQlNd2dYAm8XCwUYHyAFeUcwDQwYLy8BBhkYEBBAJwBJcEZKbzp9RTgFHg=="
-=======
-        document.location = "/playground#key=HwZcIV5BIzJYQTFSPQFlKTZXQxcVRVtmAHUZUFgqJxAuVCADBQdGEF0XF0pCFhsBPBpu"
->>>>>>> 4224c00f
     </script>
 </body>
 </html>