import asyncio
import inspect
import os
from collections import namedtuple
from dataclasses import dataclass
from typing import Any, Callable, List, Optional, Union

import numpy as np

import lmql.runtime.masks as masks
import lmql.runtime.bopenai as openai
import lmql.runtime.dclib as dc
import lmql.utils.nputil as nputil
from lmql.runtime.dclib.dclib_model import DcModel
from lmql.runtime.dclib.dclib_seq import (DecoderSequence, deepcopy, deepmerge,
                                          detseq, is_deterministic)
from lmql.runtime.stats import Stats
from lmql.runtime.tokenizer import load_tokenizer
from lmql.runtime.tokenizers.tiktoken_tokenizer import TiktokenTokenizer
from lmql.utils import nputil
from lmql.runtime.token_distribution import TokenDistribution


def is_allowed(m): 
    """
    Given a logits mask, sets tensor cell value to True iff the corresponding token is allowed according to the mask.
    """
    return np.isclose(m, 0, atol=1e-8)

@dataclass
class CompleteTask:
    op: Callable
    result: Any
    continuation_type: str
    logit_mask_or_fixed_id: Optional[Union[np.ndarray, int]] = None

    async def run(self, retries):
        try:
            return CompleteTask(self.op, await self.op(), self.continuation_type, self.logit_mask_or_fixed_id)
        except Exception as e:
            if type(e) is not openai.error.APIError and type(e) is not openai.error.ServiceUnavailableError:
                raise e
            if retries > 0:
                print("OpenAI API error: ", e, ". Retrying...", flush=True)
                print("Retrying operation due to OpenAI API error", e)
                return await self.run(retries - 1)
            else:
                print("Exceeded ", retries, " retries. Giving up.", flush=True)
                raise e

@dataclass
class CompletionResult:
    buffer: openai.response_buffer
    continuation_type: str
    logit_mask_or_fixed_id: Optional[Union[np.ndarray, int]] = None

@dataclass
class CompletionCall:
    mode: str
    logit_mask_or_fixed_id: np.ndarray
    input_ids: np.ndarray
    kwargs: Any
    stopping_phrases: List[str] = None
    
    # true iff inverting the api_mask leads to a smaller mask
    invert: bool = False
    
    @property
    def api_mask(self, invert=None):
        mask = self.logit_mask_or_fixed_id
        assert nputil.is_array(mask), "api_mask(): logit_mask_or_fixed_id must be a LongTensor not a " + str(type(mask))
        
        if self.invert:
            masked = (mask >= 0)
        else:
            masked = (mask < 0)
        mask_value = 100 if self.invert else -100
        return {int(idx): mask_value for idx in np.nonzero(masked)[0]}

    @property
    def continuation_type(self):
        if self.mode == "fixed":
            return None
        # unique cache key identifying the type of this completion
        parameter_values_key_segment = "temp-" + str(self.kwargs["temperature"]) + "-logprobs-" + str(self.kwargs["logprobs"])
        if self.mode == "complete":
            api_mask = self.api_mask
            mask_key_segment = [f"{id}={value}" for id, value in sorted(api_mask.items(), key=lambda x: x[0])]
            mask_key_segment = "-".join(mask_key_segment)
        else:
            mask_key_segment = "*"
        return f"{parameter_values_key_segment}-{mask_key_segment}"

class DclibOpenAiModel(DcModel):
    def __init__(self, *args, endpoint=None, **kwargs):
        super().__init__(*args, truncation_threshold=-12000, init_workers=False, **kwargs)
        
        self.mock = kwargs.get("mock", False)

        # if available, store reference to output writer for eager stats reporting
        self.output_writer = None
        if "output_writer" in kwargs:
            self.output_writer = kwargs["output_writer"]
        
        self.model_identifier = "openai/" + self.model.model_identifier

        self.model.chunk_size = kwargs.get("openai_chunksize", 64 if not self.mock else 8)
        self.model.nostop = kwargs.get("openai_nonstop", False)
        self.num_billed_tokens = {}
        self.num_requests = 0
        
<<<<<<< HEAD
        self.endpoint = endpoint
        # self.timeout = kwargs.get("chunk_timeout", 8.5 if not mock else 4.5)
        self.timeout = 8.5
=======
        self.api_config = {**({"endpoint": endpoint}  if endpoint is not None else {}), **kwargs}
        self.timeout = kwargs.get("chunk_timeout", 1.5 if not self.mock else 4.5)
>>>>>>> 282a7129

        self.stats = Stats("openai")
        openai.AsyncConfiguration.set_tokenizer(self.tokenize)

        assert not "hf-" in self.tokenizer.name, "OpenAI models are not compatible with HuggingFace tokenizers. Please use 'tiktoken' or 'gpt3_tokenizer' instead."

    def log_billable_tokens(self, n: int):
        pass # openai keeps track of billable tokens vai bopenai
    
    def log_queries(self, n: int):
        pass # openai keeps track of queries via bopenai

    def prepare_completion_call(self, s, mask, **kwargs):
        """
        Computes an API compatible mask from the provided logit mask, as well as the required mode of completion.

        Returns Values:
            - (mask_dict, "*"): Complete with the full vocabulary (no logit_bias necessary)
            - (mask_dict, "complete"): Complete with the provided mask mask_dict, to be passed like this to the OpenAI endpoint.
            - (token_id, "fixed"): Complete with the provided token_id with full probability 1.0 (no API use necessary)

        """
        stopping_phrases = s.data("head").stopping_phrases["text"]

        if mask is None:
            return CompletionCall("*", None, s.input_ids, kwargs, stopping_phrases=stopping_phrases)

        invert = False
        num_allowed = masks.mask_num_allowed(mask)
        assert num_allowed > 0, "DclibOpenAiModel: encountered logits mask with no allowed tokens: mask: {} mask type:{}".format(mask, type(mask))

        if num_allowed == 1:
            token_id = masks.mask_get_only_allowed(mask)
            token = self.tokenizer.decode_bytes([token_id])[0]

            # check for <eos> case
            if masks.mask_is_allowed(mask, self.eos_token_id):
                return CompletionCall("fixed", token, s.input_ids, kwargs, stopping_phrases=stopping_phrases)
            else:
                # otherwise we can treat this as a score call
<<<<<<< HEAD
                return CompletionCall("fixed", masks.mask_get_only_allowed(mask), s.input_ids, kwargs, stopping_phrases=stopping_phrases)
        elif num_allowed < self.tokenizer.model_vocab_size:
            if self.tokenizer.model_vocab_size - num_allowed > num_allowed:
=======
                return CompletionCall("fixed", token, s.input_ids, kwargs, stopping_phrases=stopping_phrases)
        elif num_allowed < self.tokenizer.vocab_size:
            if self.tokenizer.vocab_size - num_allowed > num_allowed:
>>>>>>> 282a7129
                # if we have to mask more than half of the tokens, we should just invert the masking
                invert = True
        else: # num_allowed == mask.shape[-1] (full vocabulary)
            return CompletionCall("*", None, s.input_ids, kwargs, stopping_phrases=stopping_phrases)

        # num_allowed < mask.shape[-1] and num_allowed > 1 (needs mask)
        return CompletionCall("complete", mask, s.input_ids, kwargs, invert=invert, stopping_phrases=stopping_phrases)

    async def api_score(self, input_ids, offset):
        if input_ids[0] == self.tokenizer.bos_token_id:
            input_ids = input_ids[1:]

        prompt_str = self.tokenizer.convert_bytes_to_string(input_ids)

        # rstripped_eos = False
        # if prompt_str.endswith("<|endoftext|>"):
        #     rstripped_eos = True
        #     prompt_str = prompt_str[:-13]
        if "<|endoftext|>" in prompt_str:
            # tokenize
            prompt_str = await self.tokenize(prompt_str)

        kwargs = {
            "model": self.model.model_identifier,
            "prompt": prompt_str,
            "max_tokens": 0,
            "temperature": 0,
            "logprobs": 1,
            "user": "lmql",
            "echo": True,
            **({"api_config": self.api_config} if self.api_config is not None else {}),
            **({"timeout": self.timeout} if self.timeout is not None else {}),
        }

        if self.model_args.get("chatty_openai", False):
            args = kwargs.copy()
            # args["prompt"] = str([await self.detokenize(kwargs["prompt"])])[2:-2]
            print(f"openai score: {args}", flush=True)

        logprobs = []
        async for data in await openai.Completion.create(**kwargs):
            logprobs += data["logprobs"]["token_logprobs"]
        return np.array(logprobs[offset:], dtype=np.float32)

    async def queue_api_score(self, kwargs):
        # put task in self.score_queue and await result
        loop = asyncio.get_running_loop()
        result_fut = loop.create_future()
        self.score_queue.put_nowait((kwargs,result_fut))
        return await result_fut

    async def _score_next_tokens(self, s, next_tokens, noscore=False):
        if noscore: return np.zeros(len(next_tokens), dtype=np.float32)
        
        prompt_str = self.tokenizer.convert_bytes_to_string(s.input_ids)
        tokenized_input_ids = await self.tokenize(prompt_str)

        res = await self.api_score(np.concatenate([s.input_ids, next_tokens], axis=0), len(tokenized_input_ids))

        server_side_swallowed_tokens = 0
        while len(res) < len(next_tokens):
            res = np.append(res, 0.0)
            server_side_swallowed_tokens += 1
        if server_side_swallowed_tokens > 0:
            print("warning: The OpenAI API has merged {} token(s) server-side, which will reflect in inaccurate 0.0 scores in the decoding tree".format(server_side_swallowed_tokens))

        return res
    
    async def score(self, sqs: List[DecoderSequence], tokens: List[List[bytes]], max_batch_size=4, deterministic: Union[bool, List[bool]]=False, stop_phrase=False, needs_rewrite=True, user_data=None, noscore=False, internal=False):
        assert len(sqs) == len(tokens), "Number of sequences and number of tokens to be scored must match, but got {} and {}".format(len(sqs), len(tokens))

        def make_detseq(s, token_score, completion):
            # compose deterministic flags
            if type(deterministic) is bool:
                deterministic_flags = np.concatenate([s.deterministic, np.array([deterministic])])
                next_deterministic = np.array([deterministic] * len(completion[1:]))
            else:
                assert type(deterministic) is list and len(deterministic) == len(completion), "If deterministic is a list, it must have the same length as the number of tokens to be scored, but is {} and {}".format(deterministic, completion)
                deterministic_flags = np.concatenate([s.deterministic, np.array(deterministic[:1])])
                next_deterministic = np.array(deterministic[1:])

            return detseq(ids=np.concatenate([s.input_ids, completion[:1]], axis=0), 
                    next_ids=completion[1:],
                    logprobs=np.concatenate([s.logprobs, token_score[:1]], axis=0),
                    next_logprobs=token_score[1:],
                    deterministic=deterministic_flags,
                    next_deterministic=next_deterministic,
                    predecessor=s,
                    user_data=user_data,
                    stop_phrase=np.concatenate([s.stop_phrase, np.array([stop_phrase])]),
                    needs_rewrite=needs_rewrite,
                    sticky_user_data_keys=s.sticky_user_data_keys,
                    internal=internal
            )
        results = []

        async for (s, tokens, scores) in self.score_tokens(sqs, tokens, max_batch_size=max_batch_size, noscore=noscore):
            results.append(make_detseq(s, scores, tokens))

        return results
    
    async def score_tokens(self, sqs: List[DecoderSequence], tokens: List[List[bytes]], max_batch_size=None, noscore=False):
        completion = [np.array(cont) for cont in tokens]

        for s, tokens,scores in zip(sqs, completion, await asyncio.gather(*(self._score_next_tokens(s, compl, noscore=noscore) for s, compl in zip(sqs, completion)))):
            yield (s, tokens, scores)

    async def async_complete(self, completion_call: Union[CompletionCall, List[CompletionCall]], **kwargs) -> openai.response_buffer:
        assert type(completion_call) is CompletionCall

        batch_size = 1
        input_ids = completion_call.input_ids.reshape(-1)
        prompt_str = self.tokenizer.convert_bytes_to_string(input_ids)
        tokenized_input_ids = await self.tokenize(prompt_str)

        # do not include bos token in prompt for request
        if input_ids[0] == self.tokenizer.bos_token_id:
            input_ids = input_ids[1:]

        temperature = completion_call.kwargs.get("temperature", 0.0)
        logprobs = completion_call.kwargs.get("logprobs", 5)
        noscore = completion_call.kwargs.get("noscore", False)

        kwargs = {
            "model": self.model.model_identifier,
            "prompt": prompt_str, # no more batching at this point
            "max_tokens": self.model.chunk_size,
            "temperature": temperature,
            "logprobs": logprobs,
            "user": "lmql",
            "stream": True,
            "echo": True,
            **({"api_config": self.api_config} if self.api_config is not None else {}),
            **({"timeout": self.timeout} if self.timeout is not None else {}),
        }

        mode = completion_call.mode
        
        if mode == "*": # complete without mask
            pass
        elif mode == "complete": # complete with mask
            logit_bias = completion_call.api_mask
            # reduce chunk size, if logit mask seems very sparse
            if len(logit_bias) > 0 and max(logit_bias.values()) == 100 and len(logit_bias) < 10:
                kwargs["max_tokens"] = min(kwargs["max_tokens"], 4)
            kwargs.update({"logit_bias": logit_bias})
        elif mode == "fixed": # complete with fixed token
            fixed_next_token = completion_call.logit_mask_or_fixed_id # special return value case for prepare function

            if fixed_next_token == self.eos:
                return CompletionResult(openai.response_buffer.singleton(token=fixed_next_token, token_logprob=0), completion_call.continuation_type, completion_call.logit_mask_or_fixed_id)
            else:
                if noscore: logprob = 0.0
                else: logprob = (await self.api_score(np.append(input_ids, fixed_next_token, axis=0), len(tokenized_input_ids)))
                return CompletionResult(openai.response_buffer.singleton(token=fixed_next_token, token_logprob=logprob), 
                                        completion_call.continuation_type, completion_call.logit_mask_or_fixed_id)
        else:
            assert False, f"Internal openai API dispatcher returned an unknown completion mode {mode}"

        if len(completion_call.stopping_phrases) > 0:
            if len(completion_call.stopping_phrases) > 4:
                # same but blaming it more on OpenAI
                print("warning: the number of stopping phrases that would need to be passed to the OpenAI API is greater than 4. Since the OpenAI API only supports up to 4 stopping phrases, the first 4 stopping phrases will be passed to the API. Other stopping phrases will also be enforced, but may lead to an increase in the number of tokens billed to the user.")
            # skip stopping phrases for more speculative execution
            if not self.model.nostop:
                kwargs.update({"stop": completion_call.stopping_phrases[:4]})

        # TODO: we are now overestimate the number of tokens billed to the user since we are not account for stopping phrases for the sake of streaming
        self.count_billed_tokens(len(tokenized_input_ids) + kwargs.get("max_tokens") * batch_size, self.model_identifier)
        
        if self.model_args.get("chatty_openai", False):
            args = kwargs.copy()
            # args["prompt"] = str([await self.detokenize(kwargs["prompt"])])[2:-2]
            print(f"openai complete: {args}", flush=True)

        buffer = (await openai.async_buffer(await openai.Completion.create(**kwargs), tokenizer=self.tokenize_list))
        t = b""
        to_skip = b"".join(input_ids)

        # skip echoed prompt prefix (cannot just offset by tokenized_input_ids since server-side the prompt may be tokenized differently)
        while len(t) < len(to_skip):
            skipped = await buffer.get(0)
            skipped = skipped["logprobs"]["tokens"]
            skipped = b"".join(self.convert([skipped]))
            t += skipped
            buffer = buffer[1:]

        return CompletionResult(buffer, completion_call.continuation_type, completion_call.logit_mask_or_fixed_id)
    
    async def tokenize_list(self, tokens: List[str]):
        if len(tokens) > 0 and type(tokens[0]) is str:
            return [[t[0]] for t in await self.model.tokenize(tokens)]
        return tokens
    
    async def openai_cache_delegate(self, kwargs, tokens, scores):
        print(tokens, scores, self.cache_delegate)

    def count_billed_tokens(self, n, model):
        if model not in self.num_billed_tokens.keys():
            self.num_billed_tokens[model] = 0
        self.num_billed_tokens[model] += n
        self.num_requests += 1

    async def completion_buffer(self, seqs, temperature=1, **kwargs):
        kwargs.update({"temperature": temperature})
        
        async def get_buffer(i, s):
            with self.stats.timer("logit_masks"):
                # print("completion_buffer", s)
                constrained_seqs = np.array([s.is_query_constrained], dtype=np.bool_)
                logits_mask_result = await self.compute_logits_mask(s.input_ids.reshape(1, -1), [s.user_data], constrained_seqs, [s], **kwargs)
                logits_mask = logits_mask_result.logits_mask[0]

            # update user data with new information obtained when computing logits masks
            if s.user_data is None:
                s.user_data = {}
            s.user_data = deepmerge(deepcopy(s.user_data), logits_mask_result.user_data[0])
            s.user_data["set_by"] = "where"

            completion_call = self.prepare_completion_call(s, logits_mask, **kwargs)

            # if no masking is required, we can use cached continuations if available
            if s.data("openai-continuations") is not None:
                continuations: CompletionResult = s.data("openai-continuations")
                continuation_type = completion_call.continuation_type

                if continuation_type in continuations:
                    continuation = continuations[continuation_type]
                    if await continuation.buffer.empty():
                        # remove continuation (it's empty)
                        del s.data("openai-continuations")[continuation_type]
                    else:
                        # use continuation instead of issuing a new API call
                        return continuation

            # handle deterministic sequences
            if is_deterministic(s) and len(s.next_ids) > 0:
                return CompletionResult(
                    openai.response_buffer.singleton(token=s.next_ids[0], token_logprob=s.next_logprobs[0]),
                    None,
                    None,
                )

            completion_result = await self.async_complete(completion_call)
            # eagerly expand and cache full completion if a cache_delegate is available
            if self.cache_delegate is not None:
                await self.expand_and_cache(s, completion_result, 
                                            "top-1" if temperature == 0.0 else f"sample-{temperature}",
                                            logprobs=kwargs.get("logprobs", 1))
            
            assert not await completion_result.buffer.empty(), "Completion result is empty on arrival: {}".format(str([await self.detokenize(completion_call.input_ids)]))
            return completion_result

        return await asyncio.gather(*[get_buffer(i, s) for i, s in enumerate(seqs)])

    async def expand_and_cache(self, s: DecoderSequence, completion_result: CompletionResult, sampling_mode, logprobs=1):
        async def token_stream():
            nonlocal sampling_mode, s, completion_result
            response_buffer = completion_result.buffer
            
            try:
                tokens = []
                scores = []

                while True:
                    try:
                        if await response_buffer.empty():
                            break
                        res = await response_buffer.get(0)
                        
                        # prepare top_entries
                        top_entries = {}
                        topprobs = res["logprobs"]["top_logprobs"]
                        if topprobs is not None and logprobs > 1:
                            topk_tokens = list(topprobs.items())
                            topk_tokens = [(tok, score) for (tok_str, score), tok in zip(topk_tokens, [s for s,_ in topk_tokens])]
                            topk_tokens += [(tokens[0], scores)]
                            topk_tokens = list(dict.fromkeys(topk_tokens))
                            topk_tokens = sorted(topk_tokens, key=lambda x: x[1], reverse=True)
                            topk_tokens = topk_tokens[:logprobs]
                            top_entries = {tok: score for tok, score in topk_tokens}

                        scores = {}
                        for t, s in top_entries:
                            scores[t] = s
                        if sampling_mode == "top-1":
                            scores[res["logprobs"]["tokens"]] = res["logprobs"]["token_logprobs"]

                        top_entries = list(sorted(scores.items(), key=lambda x: x[1], reverse=True))
                        tokens = [t for t, _ in top_entries]
                        scores = [s for _, s in top_entries]
                        edge_type = ["top-{}".format(i+1) for i in range(len(tokens))]

                        # for non argmax sampling modes, add the sampled token to the beginning of the list
                        if sampling_mode != "top-1":
                            tokens = [res["logprobs"]["tokens"]] + tokens
                            scores = [res["logprobs"]["token_logprobs"]] + scores
                            edge_type = [sampling_mode] + edge_type

                        # convert tokens to bytes
                        tokens = self.convert(tokens)

                        # future continuation
                        response_buffer = response_buffer[1:]
                        continuation = CompletionResult(response_buffer, completion_result.continuation_type, completion_result.logit_mask_or_fixed_id)

                        if continuation.continuation_type is None:
                            edge_type = None

                        user_data = {
                            "openai-continuations": {
                                continuation.continuation_type: continuation
                            }
                        }
                        # print("token stream gives", result_id, tokens, scores, edge_type, flush=True)

                        yield (s, tokens, scores, edge_type, user_data)
                    except IndexError:
                        break
                # print("fully expanded speculativate continuation:", [await self.detokenize(tokens)], flush=True)
                # if len(tokens) > 1:
                #     await self.cache(s, tokens, scores, edge_type)
            except Exception as e:
                import traceback
                traceback.print_exc()
                print("error in expand_and_cache worker:", e, flush=True)
        self.register_token_stream(token_stream)

    async def argmax(self, sequences, **kwargs):
        return await self.sample(sequences, num_samples=1, temperature=0, **kwargs)

    def report_stats(self, printer, decoder_step=None):
        if printer is None:
            return
        if hasattr(printer, "report_model_stats"):
            s = openai.Completion.get_stats()
            data = {
                "tokens": s.tokens,
                "model": self.model_identifier,
                "req.": s.requests,
                "avb": f"{float(s.sum_batch_size)/max(1,s.requests):.2f}",
            }
            if decoder_step is not None:
                data["_step"] = decoder_step
            printer.report_model_stats(**data)

    async def sample(self, sequences, num_samples=1, **kwargs):
        """
        Returns a pool with `n` sampled successor nodes per node in the pool.
        """
        kwargs = {**self.model_args, **kwargs}

        async def op_sample(seqs):
            completions: List[CompletionResult] = await self.completion_buffer(seqs, logprobs=num_samples, **kwargs)
            
            next_token_ids = []
            next_token_scores = []
            logits = []
            continuation_buffers: List[CompletionResult] = []

            for s, completion in zip(seqs, completions):
                assert not await completion.buffer.empty(), "Completion buffer is empty {}".format(completion.buffer)
                complete_data = (await completion.buffer.get(0))

                # store pointer to continuation buffers in newly expanded nodes
                continuation = CompletionResult(completion.buffer[1:], completion.continuation_type, completion.logit_mask_or_fixed_id)
                continuation_buffers.append(continuation)

                # detect fixed results (i.e. deterministic tokens)
                if "fixed" in complete_data.keys():
                    next_token = [complete_data["logprobs"]["tokens"]]
                    next_token_score = complete_data["logprobs"]["token_logprobs"]
                    next_token_ids.append(np.array([next_token]))
                    next_token_scores.append(np.array([next_token_score], dtype=np.float32))
                    
<<<<<<< HEAD
                    full_logits = np.ones(self.model.get_tokenizer().model_vocab_size) * np.finfo(np.float32).min
                    if next_token < len(full_logits):
                        full_logits[next_token] = next_token_score
=======
                    full_logits = TokenDistribution()
                    full_logits[next_token] = next_token_score
>>>>>>> 282a7129
                    # else: 
                    #  next_token is a special token, which is not in the vocab
                    logits.append(full_logits)
                    continue

                # get sampled token and score
                next_token = complete_data["logprobs"]["tokens"]
                next_token_score = complete_data["logprobs"]["token_logprobs"]
                
                probs = sorted(list(complete_data["logprobs"]["top_logprobs"].items()))
                logprobs = [p[1] for p in probs]
                tokens = [p[0] for p in probs]

<<<<<<< HEAD
                full_logits = np.ones(self.model.get_tokenizer().model_vocab_size) * np.finfo(np.float32).min
                full_logits[token_ids] = np.array(logprobs)
                full_logits[next_token] = np.finfo(np.float32).min
                # assert kwargs.get("temperature", 1.0) != 0.0 or np.all(full_logits < next_token_score), "next token score is not the highest"

=======
                distribution = TokenDistribution()
                distribution[tokens] = logprobs
                distribution[next_token] = np.finfo(np.float32).min
>>>>>>> 282a7129

                # retroactively apply logits mask to logits
                mask = completion.logit_mask_or_fixed_id
                if mask is None:
                    pass
                elif type(mask) is int: 
                    distribution[mask] = np.finfo(np.float32).min
                else: 
                    distribution[mask < 0] = np.finfo(np.float32).min

                additional_sampled_token_ids, _ = distribution.sample(num_samples=num_samples - 1)

                seq_next_token_ids = [next_token] + additional_sampled_token_ids
                distribution[next_token] = next_token_score
                seq_next_token_scores = distribution.score(seq_next_token_ids)

                next_token_ids.append(seq_next_token_ids)
                next_token_scores.append(seq_next_token_scores)
                logits.append(distribution)

            token_ids = [self.convert(t) for t in next_token_ids]

            logits = logits
            next_token_ids = token_ids
            next_token_scores = next_token_scores

            def successor_user_data(continuation_buffer: SequenceResult, num_successors):
                default_user_data = {}
                if continuation_buffer.continuation_type is None:
                    return [default_user_data.copy()] * num_successors
                continuation_as_user_data = {
                    "openai-continuations": {
                        continuation_buffer.continuation_type: continuation_buffer
                    },
                    **(default_user_data.copy())
                }
                return [continuation_as_user_data] + [default_user_data.copy()] * (num_successors - 1)

            return [s.make_successors(next_token_ids[i], next_token_scores[i], logits=logits[i], 
                user_data=successor_user_data(continuation_buffers[i], len(next_token_ids[i]))) for i,s in enumerate(seqs)]
        with self.stats.timer("sample"):
            return await sequences.aelement_wise(op_sample)

    def frombytes(self, s):
        r = []
        i = 0
        while i < len(s):
            if s[i:i+2] == "\\x":
                r += [int(s[i+2:i+4], 16)]
                i += 4
            else:
                r += [ord(s[i])]
                i += 1
        return bytes(r)

    def convert(self, token):
        result = []
        for t in token:
            if type(t) is int or (type(t) is np.ndarray and t.dtype != np.str_):
                result.append(t)
            elif type(t) is bytes:
                result.append(t)
            elif t.startswith("bytes:"):
                result.append(self.frombytes(t[6:]))
            else:
                result.append(t.encode("utf-8"))
        return result

    async def topk_continuations(self, sequences, k, **kwargs):
        """
        Returns a pool with `n` sampled successor nodes per node in the pool.
        """
        assert k <= 5, "The OpenAI API only supports topk probabilities with k <= 5"
        assert k >= 1, "topk_continuations() requires k >= 1"
        
        assert not "turbo" in self.model_identifier, f"Chat API models do not support topk_continuations which is required for the requested decoding algorithm, use 'sample' or 'argmax' instead."

        kwargs = {**self.model_args, **kwargs}
        kwargs.update({"temperature": 0.0})
        
        async def op_topk(seqs):
            completions: List[CompletionResult] = await self.completion_buffer(seqs, logprobs=k, **kwargs)
            
            next_token_ids = []
            next_token_scores = []
            logits = []
            continuation_buffers: List[CompletionResult] = []

            for s, completion in zip(seqs, completions):
                complete_data = (await completion.buffer.get(0))
                # store pointer to continuation buffers in newly expanded nodes
                continuation = CompletionResult(completion.buffer[1:], completion.continuation_type, completion.logit_mask_or_fixed_id)
                continuation_buffers.append(continuation)

                # detect fixed results (i.e. deterministic tokens)
                if "fixed" in complete_data.keys():
                    next_token = [complete_data["logprobs"]["tokens"]]
                    next_token_score = complete_data["logprobs"]["token_logprobs"]
                    next_token_ids.append(np.array([next_token]))
                    next_token_scores.append(np.array([next_token_score], dtype=np.float32))
                    
<<<<<<< HEAD
                    full_logits = np.ones(self.model.get_tokenizer().model_vocab_size) * np.finfo(np.float32).min
                    full_logits[next_token] = next_token_score
                    logits.append(full_logits)
=======
                    distribution = TokenDistribution()
                    distribution[next_token] = next_token_score
                    logits.append(distribution)
>>>>>>> 282a7129
                    continue

                # get sampled token and score
                next_token = complete_data["logprobs"]["tokens"]
                next_token_score = complete_data["logprobs"]["token_logprobs"]
                
                probs = sorted(list(complete_data["logprobs"]["top_logprobs"].items()), key=lambda x: x[1], reverse=True)
                logprobs = [p[1] for p in probs]
                tokens = [p[0] for p in probs]

<<<<<<< HEAD
                full_logits = np.ones(self.model.get_tokenizer().model_vocab_size) * np.finfo(np.float32).min
                full_logits[token_ids] = np.array(logprobs)
=======
                distribution = TokenDistribution()
                distribution[tokens] = logprobs
>>>>>>> 282a7129

                # retroactively apply logits mask to logits
                mask = completion.logit_mask_or_fixed_id
                if mask is None: pass
                elif type(mask) is int: distribution[mask] = np.finfo(np.float32).min
                else: distribution[mask < 0] = np.finfo(np.float32).min
                
                # make sure all token_ids are unique
                tokens = np.array(list(set(tokens)))

                # re-determine logprobs with logits mask applied
                logprobs = distribution.score(tokens)

                next_token_ids.append(tokens)
                next_token_scores.append(logprobs)
                logits.append(distribution)

            next_token_ids = [self.convert(t) for t in next_token_ids]

            def successor_user_data(continuation_buffer: SequenceResult, num_successors):
                default_user_data = {}
                if continuation_buffer.continuation_type is None:
                    return [default_user_data.copy()] * num_successors
                continuation_as_user_data = {
                    "openai-continuations": {
                        continuation_buffer.continuation_type: continuation_buffer
                    },
                    **(default_user_data.copy())
                }
                return [continuation_as_user_data] + [default_user_data.copy()] * (num_successors - 1)

            return [s.make_successors(next_token_ids[i], next_token_scores[i], logits=logits[i], 
                user_data=successor_user_data(continuation_buffers[i], len(next_token_ids[i]))) for i,s in enumerate(seqs)]
        
        with self.stats.timer("topk"):
            return await sequences.aelement_wise(op_topk)
        
    def close(self):
        pass

class Struct:
    def __init__(self, **entries):
        for k, v in entries.items():
            if isinstance(v, dict):
                entries[k] = Struct(**v)
            if isinstance(v, list):
                entries[k] = [Struct(**i) if isinstance(i, dict) else i for i in v]
        self.__dict__.update(entries)
    
    def __getitem__(self, k):
        return self.__dict__[k]

    # make json serializable
    def __repr__(self):
        return str(self.__dict__)

class OpenAIModelOutputBuffer:
    def __init__(self, complete_result: CompleteTask, n, tokenizer):
        self.n = n
        self.complete_result: CompleteTask = complete_result
        self.res = complete_result.result
        self.tokenizer = tokenizer
        
        self.tokens = [[] for _ in range(n)]
        self.logprobs = [[] for _ in range(n)]
        self.response_data = [[] for _ in range(n)]

        self.preview = None

    @staticmethod
    def fixed_output(token_id, logprob):
        async def data():
            yield Struct(**{
                "tokens": [token_id],
                "logprobs": {
                    "tokens": [token_id],
                    "token_logprobs": [logprob]
                },
                "fixed": True
            })

        return CompleteTask(lambda: data(), data(), continuation_type=None, logit_mask_or_fixed_id=token_id)

    def text_to_tokens(self, l):
        if len(l) == 0 and type(l) is list:
            return []
        if type(l[0]) is int:
            # handles fixed_output case
            return l
        else:
            # handles actual API case
            text = "".join(l)
            return self.tokenizer(text)["input_ids"]

    def skip_items(self, skip=None):
        if skip is None:
            return

        def minimum_token_count_reached():
            return all(len(t) >= skip[i] for i,t in enumerate(self.tokens))

        # skip as many items as needed to reach the previous token count per sequence
        while not minimum_token_count_reached():
            self.process_next_result(next(self.res))

    def process_next_result(self, c):
        # print("data is", data)
        # choices = data.choices
        # assert len(choices) == self.n, f"OpenAI model returned different number of choices than expected: {len(choices)} != {self.n}\n\n {json.dumps(data)}"
        # index = int(c["index"])
        index = 0
        assert self.n == 1, "ModelOutputBuffer only supports n=1"
        self.tokens[index] += self.text_to_tokens(c.logprobs.tokens)
        self.logprobs[index] += c.logprobs.token_logprobs
        self.response_data[index] += [c] * len(c.logprobs.token_logprobs)

    async def advance_stream_iter(self, skip=None):
        try:
            # check if self.res is still coroutine
            if inspect.iscoroutine(self.res):
                self.res = aiter(await self.res)
            # self.skip_items(skip)
            self.process_next_result(await anext(self.res))
            return False
        except StopIteration:
            return True
        except openai.error.APIError as e:
            print("OpenAI API error: ", e, ". Retrying...", flush=True)
            # print("retry with", self.complete_result, "and offset", len(self.tokens), flush=True)
            # re-run underlying complete operation
            self.complete_result = await self.complete_result.run(retries=1)
            self.res = self.complete_result.result
            
            return await self.advance_stream_iter(skip=[len(t) for t in self.tokens])
        except openai.error.ServiceUnavailableError:
            print("OpenAI API Overloaded error: ", e, ". Retrying...", flush=True)
            # print("retry with", self.complete_result, "and offset", len(self.tokens), flush=True)
            # re-run underlying complete operation
            self.complete_result = await self.complete_result.run(retries=1)
            self.res = self.complete_result.result
            
            return await self.advance_stream_iter(skip=[len(t) for t in self.tokens])

    def buffer(self, seq_idx):
        return SequenceResultBuffer(seq_idx, self)

    def view(self, seq_idx):
        return SequenceResult(self, seq_idx)

class FixedBuffer:
    def __init__(self, values):
        self.values = values
    
    async def pop(self):
        return self.values.pop(0)
    
    async def at_end(self):
        return len(self.values) == 0

def fixed(values):
    return FixedBuffer(values)

class EmptyBuffer:
    def at_end(self):
        return True

    async def pop(self):
        assert False, "cannot pop() on empty buffer"

def empty():
    return EmptyBuffer()

class SequenceResultBuffer:
    def __init__(self, i: int, request_buffer: OpenAIModelOutputBuffer):
        self.request_buffer = request_buffer
        self.i = i
        self.items = []
    
    async def pop(self):
        await self.advance_stream_iter(self.id)
        if len(self.request_buffer.tokens[self.i]) == 0:
            raise StopIteration(f"No more tokens in buffer for sequence index {self.i}.")
        return self.request_buffer.tokens[self.i].pop(0), self.request_buffer.logprobs[self.i].pop(0)

    async def advance_stream_iter(self, index):
        # advance stream iter until we have at least one token for this sequence 
        # or the stream ends
        is_done = False
        while not is_done and len(self.request_buffer.tokens[index]) == 0:
            is_done = await self.request_buffer.advance_stream_iter()

    async def at_end(self):
        await self.advance_stream_iter(self.i)
        return len(self.request_buffer.tokens[self.i]) == 0

@dataclass
class OpenAITokenResult:
    token: int
    logprobs: Any
    data: Any

class SequenceResult:
    def __init__(self, request_buffer, result_index: int, offset: int = 0, length: int = None):
        self.request_buffer: OpenAIModelOutputBuffer = request_buffer
        self.result_index = result_index
        self.offset = offset
        self.length = length

        self.collected_data = []
        self.collected_tokens = []
        self.collected_logprobs = []

    @property
    def continuation_type(self):
        return self.request_buffer.complete_result.continuation_type

    def __getitem__(self, key):
        if type(key) is slice:
            return self.slice(key.start, key.stop)
        elif type(key) is int:
            return self.get(key)
        else:
            raise TypeError(f"Can only subscript SequenceResult with int or slice, not {type(key)}")
    
    async def json(self):
        return f"<SequenceResult current_len={self.current_len}>"

    @property
    def current_len(self):
        return max(0, len(self.request_buffer.tokens[self.result_index]) - self.offset)
    

    async def get(self, i: int):
        i = self.offset + i
        while len(self.request_buffer.response_data[self.result_index]) <= i:
            await self.request_buffer.advance_stream_iter()
        
        return OpenAITokenResult(self.request_buffer.tokens[self.result_index][i],
                                 self.request_buffer.logprobs[self.result_index][i],
                                 self.request_buffer.response_data[self.result_index][i])

    def slice(self, lower, upper):
        assert upper is None, "cannot specify upper bound for SequenceResult slice"
        return SequenceResult(self.request_buffer, self.result_index, self.offset + lower, upper)

    async def empty(self):
        if len(self.request_buffer.tokens[self.result_index]) > self.offset:
            return False
        # iterate stream until current_len is greater 0 or the stream ends
        while self.current_len == 0:
            at_end = await self.request_buffer.advance_stream_iter()
            if at_end: break
        return self.current_len == 0

class OptimisticChunkBasedOpenAIModel:
    def __init__(self, model_identifier, tokenizer):
        self.model_identifier = model_identifier.split("openai/",1)[1]
        self.chunk_size = 32
        self.nostop = False
        self.tokenizer = tokenizer

        self.input_ids = []
        self.next_token_scores = []
        self.logits_mask = []
        
        self.buffer = []

        self.num_calls = 0

    async def tokenize(self, *args, **kwargs):
        def task():
            return self.tokenizer.encode(*args, **kwargs)
        return await asyncio.get_event_loop().run_in_executor(None, task)
    
    async def detokenize(self, *args, **kwargs):
        def task():
            return self.tokenizer.decode(*args, **kwargs)
        return await asyncio.get_event_loop().run_in_executor(None, task)
        # return self.tokenizer.decode(*args, **kwargs)
    
    async def tokenize(self, text):
        return self.tokenizer(text)["input_ids"]

    async def __aenter__(self):
        self.previous_context_model = OptimisticChunkBasedOpenAIModel.context_model

        bos_token_id = (await self.tokenize("<BOS>"))[0]
        setattr(self, "bos_token_id", bos_token_id)
        eos_token_id = (await self.tokenize("<EOS>"))[0]
        setattr(self, "eos_token_id", eos_token_id)

        OptimisticChunkBasedOpenAIModel.context_model = self
        return self

    async def __aexit__(self, exc_type, exc_value, traceback):
        OptimisticChunkBasedOpenAIModel.context_model = self.previous_context_model
        self.previous_context_model = None

OptimisticChunkBasedOpenAIModel.context_model = None

class HFModelStatsAdapter:
    @property
    def consumed_tokens(self):
        return 0
    @property
    def num_queries(self):
        return 0
    @property
    def num_generate_calls(self):
        return openai.AsyncConfiguration.get_stats().sum_batch_size
    @property
    def billable_tokens(self):
        return openai.AsyncConfiguration.get_stats().tokens
    
    def reset_stats(self):
        openai.AsyncConfiguration.get_stats().reset()

    def cost_estimate(self, model):
        return openai.AsyncConfiguration.get_stats().cost_estimate(model)

def openai_model(model_identifier, endpoint=None, mock=False, **kwargs):
    # make sure openai org and secret are available
    if not mock: from lmql.runtime.openai_secret import openai_secret, openai_org
    class OpenAIModel:
        def __init__(self) -> None:
            self.model_identifier = model_identifier
            self.served_model = None
            self._tokenizer = None

            self.decoder_args = {}

        def get_tokenizer(self):
            if self._tokenizer is None:
                if not mock:
                    self._tokenizer = load_tokenizer("gpt2")
                else:
                    self._tokenizer = load_tokenizer(self.model_identifier)
            self.served_model = self
            return self._tokenizer

        def get_dclib_model(self):
            bos_token_id = self.get_tokenizer().bos_token_id
            eos_token_id = self.get_tokenizer().eos_token_id

            dc.set_dclib_tokenizer(self.get_tokenizer())

            full_args = {**kwargs, **self.decoder_args}
            return DclibOpenAiModel(self, self.get_tokenizer(), endpoint=endpoint, mock=mock, **full_args)

        async def tokenize(self, text):
            return self.get_tokenizer()(text)["input_ids"]
        
        async def detokenize(self, input_ids):
            return self.get_tokenizer().decode(input_ids)

        def sync_tokenize(self, text):
            return self.get_tokenizer()(text)["input_ids"]
    return OpenAIModel<|MERGE_RESOLUTION|>--- conflicted
+++ resolved
@@ -109,14 +109,8 @@
         self.num_billed_tokens = {}
         self.num_requests = 0
         
-<<<<<<< HEAD
-        self.endpoint = endpoint
-        # self.timeout = kwargs.get("chunk_timeout", 8.5 if not mock else 4.5)
-        self.timeout = 8.5
-=======
         self.api_config = {**({"endpoint": endpoint}  if endpoint is not None else {}), **kwargs}
         self.timeout = kwargs.get("chunk_timeout", 1.5 if not self.mock else 4.5)
->>>>>>> 282a7129
 
         self.stats = Stats("openai")
         openai.AsyncConfiguration.set_tokenizer(self.tokenize)
@@ -157,15 +151,9 @@
                 return CompletionCall("fixed", token, s.input_ids, kwargs, stopping_phrases=stopping_phrases)
             else:
                 # otherwise we can treat this as a score call
-<<<<<<< HEAD
-                return CompletionCall("fixed", masks.mask_get_only_allowed(mask), s.input_ids, kwargs, stopping_phrases=stopping_phrases)
+                return CompletionCall("fixed", token, s.input_ids, kwargs, stopping_phrases=stopping_phrases)
         elif num_allowed < self.tokenizer.model_vocab_size:
             if self.tokenizer.model_vocab_size - num_allowed > num_allowed:
-=======
-                return CompletionCall("fixed", token, s.input_ids, kwargs, stopping_phrases=stopping_phrases)
-        elif num_allowed < self.tokenizer.vocab_size:
-            if self.tokenizer.vocab_size - num_allowed > num_allowed:
->>>>>>> 282a7129
                 # if we have to mask more than half of the tokens, we should just invert the masking
                 invert = True
         else: # num_allowed == mask.shape[-1] (full vocabulary)
@@ -541,16 +529,9 @@
                     next_token_ids.append(np.array([next_token]))
                     next_token_scores.append(np.array([next_token_score], dtype=np.float32))
                     
-<<<<<<< HEAD
-                    full_logits = np.ones(self.model.get_tokenizer().model_vocab_size) * np.finfo(np.float32).min
-                    if next_token < len(full_logits):
-                        full_logits[next_token] = next_token_score
-=======
                     full_logits = TokenDistribution()
                     full_logits[next_token] = next_token_score
->>>>>>> 282a7129
-                    # else: 
-                    #  next_token is a special token, which is not in the vocab
+
                     logits.append(full_logits)
                     continue
 
@@ -562,17 +543,9 @@
                 logprobs = [p[1] for p in probs]
                 tokens = [p[0] for p in probs]
 
-<<<<<<< HEAD
-                full_logits = np.ones(self.model.get_tokenizer().model_vocab_size) * np.finfo(np.float32).min
-                full_logits[token_ids] = np.array(logprobs)
-                full_logits[next_token] = np.finfo(np.float32).min
-                # assert kwargs.get("temperature", 1.0) != 0.0 or np.all(full_logits < next_token_score), "next token score is not the highest"
-
-=======
                 distribution = TokenDistribution()
                 distribution[tokens] = logprobs
                 distribution[next_token] = np.finfo(np.float32).min
->>>>>>> 282a7129
 
                 # retroactively apply logits mask to logits
                 mask = completion.logit_mask_or_fixed_id
@@ -674,15 +647,9 @@
                     next_token_ids.append(np.array([next_token]))
                     next_token_scores.append(np.array([next_token_score], dtype=np.float32))
                     
-<<<<<<< HEAD
-                    full_logits = np.ones(self.model.get_tokenizer().model_vocab_size) * np.finfo(np.float32).min
-                    full_logits[next_token] = next_token_score
-                    logits.append(full_logits)
-=======
                     distribution = TokenDistribution()
                     distribution[next_token] = next_token_score
                     logits.append(distribution)
->>>>>>> 282a7129
                     continue
 
                 # get sampled token and score
@@ -693,13 +660,8 @@
                 logprobs = [p[1] for p in probs]
                 tokens = [p[0] for p in probs]
 
-<<<<<<< HEAD
-                full_logits = np.ones(self.model.get_tokenizer().model_vocab_size) * np.finfo(np.float32).min
-                full_logits[token_ids] = np.array(logprobs)
-=======
                 distribution = TokenDistribution()
                 distribution[tokens] = logprobs
->>>>>>> 282a7129
 
                 # retroactively apply logits mask to logits
                 mask = completion.logit_mask_or_fixed_id
