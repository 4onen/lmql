--- conflicted
+++ resolved
@@ -98,24 +98,12 @@
 
     def save(self):
         if self.cache_file is not None:
-<<<<<<< HEAD
-            if os.path.exists(self.cache_file):
-                with open(self.cache_file, "rb") as f:
-                    cache = pickle.load(f)
-            else:
-                cache = {}
-            cache[str(self.initial_prompt_ids)] = self.cache
-            cache["model"] = self.cache.get("model", self.delegate.model_identifier)
-            with open(self.cache_file, "wb") as f:
-                pickle.dump(cache, f)
-=======
             cf = CacheFile(self.cache_file, self.initial_ids, self.delegate.model_identifier)
             try:
                 cf.save(self.cache)
             except Exception as e:
                 print("error: failed to save token cache to file", e, flush=True)
                 pass
->>>>>>> 978afa12
     
     def base_key(self, ids, *args):
         if isinstance(ids, DecoderSequence):
