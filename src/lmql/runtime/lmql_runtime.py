--- conflicted
+++ resolved
@@ -67,11 +67,8 @@
 
     lmql_code: str = None
 
-<<<<<<< HEAD
     __lmql_query_function__ = True
-=======
     is_async: bool = True
->>>>>>> 282a7129
     
     def __init__(self, fct, output_variables, postprocessors, scope, *args, **kwargs):
         self.fct = fct
@@ -178,41 +175,24 @@
     async def __acall__(self, *args, **kwargs):
         query_kwargs, runtime_args = self.make_kwargs(*args, **kwargs)
         interpreter = PromptInterpreter(force_model=self.model)
-<<<<<<< HEAD
-        interpreter.set_extra_args(
-            output_writer = self.output_writer,
-            **kwargs
-        )
-
-        query_kwargs = {}
-        for a in self.args:
-            if a in kwargs.keys():
-                query_kwargs[a] = kwargs[a]
-            else:
-                query_kwargs[a] = self.scope.resolve(a)
-        
+
+        if self.output_writer is not None:
+            runtime_args["output_writer"] = self.output_writer
+        interpreter.set_extra_args(**runtime_args)
+
+        # rename 'self'
+        if "self" in query_kwargs:
+            query_kwargs["__self__"] = query_kwargs.pop("self")
+
         # keep track of the main interpreter (only produces debug output for this one)
         try:
             if PromptInterpreter.main is None:
                 PromptInterpreter.main = interpreter
-            # execute the program
+            # execute main prompt
             results = await interpreter.run(self.fct, **query_kwargs)
         finally:
             if PromptInterpreter.main == interpreter:
                 PromptInterpreter.main = None
-=======
-
-        if self.output_writer is not None:
-            runtime_args["output_writer"] = self.output_writer
-        interpreter.set_extra_args(**runtime_args)
-
-        # rename 'self'
-        if "self" in query_kwargs:
-            query_kwargs["__self__"] = query_kwargs.pop("self")
-
-        # execute main prompt
-        results = await interpreter.run(self.fct, **query_kwargs)
->>>>>>> 282a7129
 
         # applies distribution postprocessor if required
         results = await (ConditionalDistributionPostprocessor(interpreter).process(results))
@@ -271,7 +251,7 @@
     
 
 async def call(fct, *args, **kwargs):
-    if type(fct) is LMQLQueryFunction:
+    if type(fct) is LMQLQueryFunction or (hasattr(fct, "__lmql_query_function__") and fct.__lmql_query_function__.is_async):
         result = await fct(*args, **kwargs)
         if len(result) == 1: 
             return result[0]
