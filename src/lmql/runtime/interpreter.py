--- conflicted
+++ resolved
@@ -21,10 +21,8 @@
 from lmql.runtime.program_state import ProgramState
 from lmql.runtime.stats import Stats
 from lmql.runtime.tokenizer import LMQLTokenizer
-<<<<<<< HEAD
+
 from lmql.utils.nputil import replace_inf_nan_with_str
-
-=======
 from lmql.runtime.interrupt import interrupt
 from lmql.language.qstrings import qstring_to_stmts, TemplateVariable, DistributionVariable, unescape_qstring
 from lmql.utils.nputil import replace_inf_nan_with_str
@@ -35,7 +33,6 @@
 
 from lmql.ops.token_set import tset
 import lmql.ops.ops as ops
->>>>>>> 282a7129
 
 class _DCLibDebugPrinter: pass
 _DCLibDebugPrinter.printer = None
@@ -339,12 +336,8 @@
                 s = stmt_buffer[0]
 
                 if type(s) is str:
-<<<<<<< HEAD
                     s = self.process_query_string(s)
                     prompt += s
-=======
-                    prompt += unescape_qstring(s)
->>>>>>> 282a7129
                     stmt_buffer = stmt_buffer[1:]
                     # keep latest prompt in transient state
                     state = state.updated(prompt=prompt)
@@ -392,6 +385,7 @@
         if not ("turbo" in self.model_identifier or "gpt-4" in self.model_identifier):
             # replace all r"<lmql:(.*?)\/>" tags with ((\1))
             s = re.sub(r"<lmql:(.*?)\/>", "", s)
+        s = unescape_qstring(s)
         return s
 
     def interpreter_state_user_data(self, state: PromptState):
@@ -418,53 +412,6 @@
                 await self.dcmodel.prescore_tokens(s, tail_tokenized, noscore=kwargs.get("noscore", False))
 
         return logit_mask, state
-
-        # eager follow map expansion (w/o) model prediction in between
-
-        # # if we cannot predict the next token deterministically
-        # if mask is None or len(mask) > 1 or not needs_masking:
-        #     # ask the model to predict the next token
-        #     return logit_mask, state
-
-        # # otherwise, we can expand the sequence deterministically, until a probabilistic token mask is encountered
-        # masks = [mask]
-        # logit_masks = [logit_mask]
-        # states = [state]
-
-        # #  checks if current mask can be expanded further
-        # mask_can_be_expanded_further = lambda: mask is not None and len(mask) == 1 and mask.mask.argmax() != self.model.get_tokenizer().eos_token_id
-
-        # unexpanded_offset = len(s.input_ids)
-        # initial_s = s
-
-        # # expand as far as possible
-        # while mask_can_be_expanded_further() and self.eager_followmap_expansion:
-        #     # extend the sequence with the next token
-        #     s = s.extend(dc.Continuation(mask.mask.argmax(), np.array([0]), None), internal=True)
-        #     # do not futher expand sequences at <eos>
-        #     if s.is_done(): break
-
-        #     # rewrite to get next-token user data and set it on the sequence
-        #     rewrite_result: RewrittenInputIds = await self.rewrite_for_sequence(s, True, assert_no_advance=True)
-        #     s.user_data = rewrite_result.user_data
-        #     s.user_data["set_by"] = "rewrite"
-
-        #     # call another step of where_for_sequence
-        #     mask, logit_mask, state = await self.where_step_for_sequence(s, needs_masking, seqidx, **kwargs)
-
-        #     if mask_can_be_expanded_further():
-        #         # save the current mask
-        #         masks.append(mask)
-        #         logit_masks.append(logit_mask)
-        #         states.append(state)
-
-        # # pre-score the expanded sequences
-        # if len(s.input_ids) - unexpanded_offset > 0:
-        #     num_to_score = len(s.input_ids) - unexpanded_offset
-        #     if hasattr(self.dcmodel, "prescore"):
-        #         await self.dcmodel.prescore([initial_s], [s.input_ids[-num_to_score:]], deterministic=[[False] * num_to_score], user_data=[states[-num_to_score:]], noscore=kwargs.get("noscore", False))
-
-        # return logit_masks[0], states[0]
 
     async def where_step_for_sequence(self, s: dc.DecoderSequence, needs_masking, seqidx, return_follow_map=False, **kwargs):
         state = self.interpreter_state_from_user_data(s)
@@ -634,20 +581,6 @@
         state = self.interpreter_state_from_user_data(seq.predecessor, noroot=True)
         assert state is not None, "prompt interpreter state must be set in predecessor node"
 
-        if state.tail is not None:
-            rewritten_state = state.updated(tail=None)
-            prompt_ids = seq.input_ids.tolist()
-            tail_ids = await self.tokenize(state.tail)
-            updated_ids = prompt_ids + tail_ids[1:]
-
-            return RewrittenInputIds(
-                appended_input_ids=updated_ids,
-                strip_eos=False,
-                value_offset=state.variable_offset + len(tail_ids) - 1,
-                user_data=self.interpreter_state_user_data(state),
-                rewritten_seq_user_data=self.interpreter_state_user_data(rewritten_state)
-            )
-
         # first check for sub-interpreters
         subinterpreters: Set[SubInterpreter] = state.subinterpreters.copy()
         sub_results = []
@@ -770,7 +703,6 @@
                 variable_offset = len(combined_new_ids)
 
                 rewritten_state = state.updated(prompt=prompt, variable_offset=variable_offset, variable="__done__" if state.variable is None else state.variable + ":before")
-
 
                 if type(combined_new_ids[0]) is bytes:
                     res = []
@@ -830,28 +762,18 @@
         else:
             return input(*args)
 
-<<<<<<< HEAD
-    async def run(self, fct, **kwargs):
-=======
     async def run(self, fct, *args, **kwargs):
         self.fct = fct
 
->>>>>>> 282a7129
         # intercept symbol table entry for input
         if "input" in kwargs.keys() and kwargs["input"] == input:
             kwargs["input"] = self.input
 
         # prepare initial program state
-<<<<<<< HEAD
         context = LMQLContext(self, None, "")
-        query_head = InterpretationHead(fct, context, None, kwargs)
-        self.root_state = PromptState(interpreter=self, subinterpreters={},                          
+        query_head = InterpretationHead(fct, context, args, kwargs)
+        self.root_state = PromptState(interpreter=self, subinterpreters={},
             variable=None, prompt="", stmt_buffer=[],
-=======
-        context = LMQLContext(self, None)
-        query_head = InterpretationHead(fct, context, args, kwargs)
-        self.root_state = PromptState(variable=None, prompt="", stmt_buffer=[],
->>>>>>> 282a7129
             query_head=query_head, program_state=context.program_state,
             recurring_variable_counter={}, variable_offset=0,
             valid=None, final=None, mask=None, 
