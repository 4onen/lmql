--- conflicted
+++ resolved
@@ -25,13 +25,9 @@
 from lmql.runtime.model_registry import LMQLModelRegistry
 from lmql.runtime.output_writer import headless, printing, silent, stream
 from lmql.runtime.interpreter import LMQLResult
-<<<<<<< HEAD
-import lmql.types as types
-from lmql.model.serve_oai import inprocess
-=======
+
 from lmql.models.model import model
 from lmql.runtime.loop import main
->>>>>>> 282a7129
 
 model_registry = LMQLModelRegistry
 
@@ -175,12 +171,6 @@
     compiled_query_fct_args = inspect.getfullargspec(module.query.fct).args
     
     # set the function context of the query based on the function context of the decorated function
-<<<<<<< HEAD
-    module.query.function_context = FunctionContext(argnames, args_of_query, scope)
-    module.query.name = fct.__name__
-    
-    return module.query
-=======
     module.query.function_context = FunctionContext(decorate_fct_signature, compiled_query_fct_args, scope)
     module.query.is_async = is_async
 
@@ -190,9 +180,9 @@
     # copy all attributes of model.query to the wrapper function
     for attr in ["aschain"]:
         setattr(lmql_query_wrapper, attr, getattr(module.query, attr))
+    setattr(lmql_query_wrapper, "__lmql_query_function__", module.query)
 
     return lmql_query_wrapper
->>>>>>> 282a7129
 
 async def static_prompt(query_fct, *args, **kwargs):
     """
@@ -201,7 +191,6 @@
     res = await query_fct(*args, **kwargs, return_prompt_string=True)
     return res[0]
 
-<<<<<<< HEAD
 def main(query_fct, *args, **kwargs):
     """
     Runs the provided query function in the main thread
@@ -211,9 +200,8 @@
     """
     import asyncio
     return asyncio.run(query_fct(*args, **kwargs))
-=======
+
 def serve(*args, **kwargs):
     assert not "LMQL_BROWSER" in os.environ, "lmql.serve is not available in the browser distribution of LMQL."
     from lmql.models.lmtp.lmtp_serve import serve
-    return serve(*args, **kwargs)
->>>>>>> 282a7129
+    return serve(*args, **kwargs)