--- conflicted
+++ resolved
@@ -24,11 +24,8 @@
 from lmql.runtime.model_registry import LMQLModelRegistry
 from lmql.runtime.output_writer import headless, printing, silent, stream
 from lmql.runtime.interpreter import LMQLResult
-<<<<<<< HEAD
 import lmql.types as types
-=======
 from lmql.model.serve_oai import inprocess
->>>>>>> b53f8cc2
 
 model_registry = LMQLModelRegistry
 
@@ -145,11 +142,7 @@
     res = await query_fct(*args, **kwargs, return_prompt_string=True)
     return res[0]
 
-<<<<<<< HEAD
 def main(query_fct, *args, **kwargs):
-=======
-def main(query_fct, **kwargs):
->>>>>>> b53f8cc2
     """
     Runs the provided query function in the main thread
     and returns the result.
@@ -157,8 +150,4 @@
     This call is blocking.
     """
     import asyncio
-<<<<<<< HEAD
-    return asyncio.run(query_fct(*args, **kwargs))
-=======
-    return asyncio.run(query_fct(**kwargs))
->>>>>>> b53f8cc2
+    return asyncio.run(query_fct(*args, **kwargs))